processed 9 tasks

init:
A: object(0,0)

task 1 'run-graphql'. lines 6-54:
Response: {
  "data": {
    "object": {
      "asMovePackage": {
        "coin": {
          "datatype": {
            "name": "Coin",
            "abilities": [
              "STORE",
              "KEY"
            ],
            "typeParameters": [
              {
                "constraints": [],
                "isPhantom": true
              }
            ],
            "asMoveStruct": {
              "fields": [
                {
                  "name": "id",
                  "type": {
                    "repr": "0x0000000000000000000000000000000000000000000000000000000000000002::object::UID",
                    "signature": {
                      "ref": null,
                      "body": {
                        "datatype": {
                          "package": "0x0000000000000000000000000000000000000000000000000000000000000002",
                          "module": "object",
                          "type": "UID",
                          "typeParameters": []
                        }
                      }
                    }
                  }
                },
                {
                  "name": "balance",
                  "type": {
                    "repr": "0x0000000000000000000000000000000000000000000000000000000000000002::balance::Balance<$0>",
                    "signature": {
                      "ref": null,
                      "body": {
                        "datatype": {
                          "package": "0x0000000000000000000000000000000000000000000000000000000000000002",
                          "module": "balance",
                          "type": "Balance",
                          "typeParameters": [
                            {
                              "typeParameter": 0
                            }
                          ]
                        }
                      }
                    }
                  }
                }
              ]
            }
          }
        },
        "tx_context": {
          "datatype": {
            "name": "TxContext",
            "abilities": [
              "DROP"
            ],
            "typeParameters": [],
            "asMoveStruct": {
              "fields": [
                {
                  "name": "sender",
                  "type": {
                    "repr": "address",
                    "signature": {
                      "ref": null,
                      "body": "address"
                    }
                  }
                },
                {
                  "name": "tx_hash",
                  "type": {
                    "repr": "vector<u8>",
                    "signature": {
                      "ref": null,
                      "body": {
                        "vector": "u8"
                      }
                    }
                  }
                },
                {
                  "name": "epoch",
                  "type": {
                    "repr": "u64",
                    "signature": {
                      "ref": null,
                      "body": "u64"
                    }
                  }
                },
                {
                  "name": "epoch_timestamp_ms",
                  "type": {
                    "repr": "u64",
                    "signature": {
                      "ref": null,
                      "body": "u64"
                    }
                  }
                },
                {
                  "name": "ids_created",
                  "type": {
                    "repr": "u64",
                    "signature": {
                      "ref": null,
                      "body": "u64"
                    }
                  }
                }
              ]
            }
          }
        }
      }
    }
  }
}

task 2 'publish'. lines 56-66:
created: object(2,0), object(2,1)
mutated: object(0,0)
gas summary: computation_cost: 1000000, storage_cost: 5981200,  storage_rebate: 0, non_refundable_storage_fee: 0

task 3 'create-checkpoint'. lines 68-68:
Checkpoint created: 1

task 4 'view-object'. lines 70-70:
2,0::m

task 5 'run-graphql'. lines 72-96:
Response: {
  "data": {
    "object": {
<<<<<<< HEAD
      "address": "0xbad4cafd27cd4a80a4f55370a8c655ae2faceefedefbdcd22d56d875b216681e",
=======
      "address": "0x77dad704868ef298f0b6f474f681d53d4c03174f9af049fd9a5edf2dcfac0bfd",
>>>>>>> 1240efe7
      "asMovePackage": {
        "module": {
          "datatypes": {
            "nodes": [
              {
                "name": "IsAStruct",
                "abilities": [],
                "typeParameters": []
              },
              {
                "name": "IsAnEnum",
                "abilities": [
                  "COPY",
                  "DROP"
                ],
                "typeParameters": []
              }
            ],
            "pageInfo": {
              "hasNextPage": false,
              "hasPreviousPage": false
            }
          }
        }
      }
    }
  }
}

task 6 'run-graphql'. lines 98-143:
Response: {
  "data": {
    "object": {
<<<<<<< HEAD
      "address": "0xbad4cafd27cd4a80a4f55370a8c655ae2faceefedefbdcd22d56d875b216681e",
=======
      "address": "0x77dad704868ef298f0b6f474f681d53d4c03174f9af049fd9a5edf2dcfac0bfd",
>>>>>>> 1240efe7
      "asMovePackage": {
        "module": {
          "datatypes": {
            "nodes": [
              {
                "name": "IsAStruct",
                "abilities": [],
                "typeParameters": [],
                "asMoveEnum": null,
                "asMoveStruct": {
                  "fields": [
                    {
                      "name": "x",
                      "type": {
                        "repr": "u64",
                        "signature": {
                          "ref": null,
                          "body": "u64"
                        }
                      }
                    },
                    {
                      "name": "y",
                      "type": {
                        "repr": "bool",
                        "signature": {
                          "ref": null,
                          "body": "bool"
                        }
                      }
                    }
                  ]
                }
              },
              {
                "name": "IsAnEnum",
                "abilities": [
                  "COPY",
                  "DROP"
                ],
                "typeParameters": [],
                "asMoveEnum": {
                  "variants": [
                    {
                      "name": "V1",
                      "fields": [
                        {
                          "name": "pos0",
                          "type": {
                            "repr": "u64",
                            "signature": {
                              "ref": null,
                              "body": "u64"
                            }
                          }
                        }
                      ]
                    },
                    {
                      "name": "V2",
                      "fields": [
                        {
                          "name": "x",
                          "type": {
                            "repr": "bool",
                            "signature": {
                              "ref": null,
                              "body": "bool"
                            }
                          }
                        },
                        {
                          "name": "y",
                          "type": {
                            "repr": "u64",
                            "signature": {
                              "ref": null,
                              "body": "u64"
                            }
                          }
                        }
                      ]
                    }
                  ]
                },
                "asMoveStruct": null
              }
            ],
            "pageInfo": {
              "hasNextPage": false,
              "hasPreviousPage": false
            }
          }
        }
      }
    }
  }
}

task 7 'run-graphql'. lines 145-174:
Response: {
  "data": {
    "object": {
      "asMovePackage": {
        "module": {
          "datatype": {
            "name": "IsAnEnum",
            "abilities": [
              "COPY",
              "DROP"
            ],
            "typeParameters": [],
            "asMoveEnum": {
              "variants": [
                {
                  "name": "V1",
                  "fields": [
                    {
                      "name": "pos0",
                      "type": {
                        "repr": "u64",
                        "signature": {
                          "ref": null,
                          "body": "u64"
                        }
                      }
                    }
                  ]
                },
                {
                  "name": "V2",
                  "fields": [
                    {
                      "name": "x",
                      "type": {
                        "repr": "bool",
                        "signature": {
                          "ref": null,
                          "body": "bool"
                        }
                      }
                    },
                    {
                      "name": "y",
                      "type": {
                        "repr": "u64",
                        "signature": {
                          "ref": null,
                          "body": "u64"
                        }
                      }
                    }
                  ]
                }
              ]
            }
          }
        }
      }
    }
  }
}

task 8 'run-graphql'. lines 176-206:
Response: {
  "data": {
    "object": {
      "asMovePackage": {
        "module": {
          "datatype": {
            "name": "IsAStruct",
            "abilities": [],
            "typeParameters": [],
            "asMoveEnum": null
          }
        }
      }
    }
  }
}<|MERGE_RESOLUTION|>--- conflicted
+++ resolved
@@ -150,11 +150,7 @@
 Response: {
   "data": {
     "object": {
-<<<<<<< HEAD
-      "address": "0xbad4cafd27cd4a80a4f55370a8c655ae2faceefedefbdcd22d56d875b216681e",
-=======
-      "address": "0x77dad704868ef298f0b6f474f681d53d4c03174f9af049fd9a5edf2dcfac0bfd",
->>>>>>> 1240efe7
+      "address": "0x848846cccc92d0b76f2cafee6641829bb1c9b785f237792830c517ab771adc77",
       "asMovePackage": {
         "module": {
           "datatypes": {
@@ -188,11 +184,7 @@
 Response: {
   "data": {
     "object": {
-<<<<<<< HEAD
-      "address": "0xbad4cafd27cd4a80a4f55370a8c655ae2faceefedefbdcd22d56d875b216681e",
-=======
-      "address": "0x77dad704868ef298f0b6f474f681d53d4c03174f9af049fd9a5edf2dcfac0bfd",
->>>>>>> 1240efe7
+      "address": "0x848846cccc92d0b76f2cafee6641829bb1c9b785f237792830c517ab771adc77",
       "asMovePackage": {
         "module": {
           "datatypes": {
