// Copyright (c) Mysten Labs, Inc.
// SPDX-License-Identifier: Apache-2.0

<<<<<<< HEAD
use crate::types::LocalExecError;
use crate::types::EPOCH_CHANGE_STRUCT_TAG;
use async_trait::async_trait;
use futures::future::join_all;
use move_core_types::parser::parse_struct_tag;
use rand::Rng;
use std::collections::BTreeMap;
=======
use crate::types::ReplayEngineError;
use crate::types::EPOCH_CHANGE_STRUCT_TAG;
use async_trait::async_trait;
use futures::future::join_all;
use lru::LruCache;
use move_core_types::parser::parse_struct_tag;
use parking_lot::RwLock;
use rand::Rng;
use std::collections::BTreeMap;
use std::num::NonZeroUsize;
>>>>>>> 012dfba4
use std::str::FromStr;
use sui_core::authority::NodeStateDump;
use sui_json_rpc::api::QUERY_MAX_RESULT_LIMIT;
use sui_json_rpc_types::EventFilter;
use sui_json_rpc_types::SuiEvent;
use sui_json_rpc_types::SuiGetPastObjectRequest;
use sui_json_rpc_types::SuiObjectData;
use sui_json_rpc_types::SuiObjectDataOptions;
use sui_json_rpc_types::SuiObjectResponse;
use sui_json_rpc_types::SuiPastObjectResponse;
use sui_json_rpc_types::SuiTransactionBlockResponse;
use sui_json_rpc_types::SuiTransactionBlockResponseOptions;
use sui_sdk::SuiClient;
use sui_types::base_types::{ObjectID, SequenceNumber, VersionNumber};
use sui_types::digests::TransactionDigest;
use sui_types::messages::SenderSignedData;
use sui_types::messages::TransactionDataAPI;
use sui_types::messages::TransactionKind;
use sui_types::object::Object;
use sui_types::transaction::SenderSignedData;
use sui_types::transaction::TransactionDataAPI;
use sui_types::transaction::TransactionKind;
use tracing::error;
/// This trait defines the interfaces for fetching data from some local or remote store
#[async_trait]
pub(crate) trait DataFetcher {
    #![allow(implied_bounds_entailment)]
    /// Fetch the specified versions of objects
    async fn multi_get_versioned(
        &self,
        objects: &[(ObjectID, SequenceNumber)],
    ) -> Result<Vec<Object>, ReplayEngineError>;

    /// Fetch the latest versions of objects
    async fn multi_get_latest(
        &self,
        objects: &[ObjectID],
    ) -> Result<Vec<Object>, ReplayEngineError>;

    /// Fetch the TXs for this checkpoint
    async fn get_checkpoint_txs(
        &self,
        id: u64,
    ) -> Result<Vec<TransactionDigest>, ReplayEngineError>;

    /// Fetch the transaction info for a given transaction digest
    async fn get_transaction(
        &self,
        tx_digest: &TransactionDigest,
    ) -> Result<SuiTransactionBlockResponse, ReplayEngineError>;

    async fn get_loaded_child_objects(
        &self,
        tx_digest: &TransactionDigest,
<<<<<<< HEAD
    ) -> Result<Vec<(ObjectID, SequenceNumber)>, LocalExecError>;

    async fn get_latest_checkpoint_sequence_number(&self) -> Result<u64, LocalExecError>;

    async fn fetch_random_tx(
=======
    ) -> Result<Vec<(ObjectID, SequenceNumber)>, ReplayEngineError>;

    async fn get_latest_checkpoint_sequence_number(&self) -> Result<u64, ReplayEngineError>;

    async fn fetch_random_transaction(
>>>>>>> 012dfba4
        &self,
        // TODO: add more params
        checkpoint_id_start: Option<u64>,
        checkpoint_id_end: Option<u64>,
<<<<<<< HEAD
    ) -> Result<TransactionDigest, LocalExecError>;
=======
    ) -> Result<TransactionDigest, ReplayEngineError>;
>>>>>>> 012dfba4

    async fn get_epoch_start_timestamp_and_rgp(
        &self,
        epoch_id: u64,
<<<<<<< HEAD
        is_testnet: bool,
    ) -> Result<(u64, u64), LocalExecError>;

    async fn get_epoch_change_events(&self, reverse: bool)
        -> Result<Vec<SuiEvent>, LocalExecError>;
=======
    ) -> Result<(u64, u64), ReplayEngineError>;

    async fn get_epoch_change_events(
        &self,
        reverse: bool,
    ) -> Result<Vec<SuiEvent>, ReplayEngineError>;
>>>>>>> 012dfba4
}

#[derive(Clone)]
pub enum Fetchers {
    Remote(RemoteFetcher),
    NodeStateDump(NodeStateDumpFetcher),
}

impl Fetchers {
    pub fn as_remote(&self) -> &RemoteFetcher {
        match self {
            Fetchers::Remote(q) => q,
            Fetchers::NodeStateDump(_) => panic!("not a remote fetcher"),
        }
    }

<<<<<<< HEAD
=======
    pub fn into_remote(self) -> RemoteFetcher {
        match self {
            Fetchers::Remote(q) => q,
            Fetchers::NodeStateDump(_) => panic!("not a remote fetcher"),
        }
    }

>>>>>>> 012dfba4
    pub fn as_node_state_dump(&self) -> &NodeStateDumpFetcher {
        match self {
            Fetchers::Remote(_) => panic!("not a node state dump fetcher"),
            Fetchers::NodeStateDump(q) => q,
        }
    }
}

#[async_trait]
impl DataFetcher for Fetchers {
    #![allow(implied_bounds_entailment)]
    async fn multi_get_versioned(
        &self,
        objects: &[(ObjectID, SequenceNumber)],
<<<<<<< HEAD
    ) -> Result<Vec<Object>, LocalExecError> {
=======
    ) -> Result<Vec<Object>, ReplayEngineError> {
>>>>>>> 012dfba4
        match self {
            Fetchers::Remote(q) => q.multi_get_versioned(objects).await,
            Fetchers::NodeStateDump(q) => q.multi_get_versioned(objects).await,
        }
    }

<<<<<<< HEAD
    async fn multi_get_latest(&self, objects: &[ObjectID]) -> Result<Vec<Object>, LocalExecError> {
=======
    async fn multi_get_latest(
        &self,
        objects: &[ObjectID],
    ) -> Result<Vec<Object>, ReplayEngineError> {
>>>>>>> 012dfba4
        match self {
            Fetchers::Remote(q) => q.multi_get_latest(objects).await,
            Fetchers::NodeStateDump(q) => q.multi_get_latest(objects).await,
        }
    }

<<<<<<< HEAD
    async fn get_checkpoint_txs(&self, id: u64) -> Result<Vec<TransactionDigest>, LocalExecError> {
=======
    async fn get_checkpoint_txs(
        &self,
        id: u64,
    ) -> Result<Vec<TransactionDigest>, ReplayEngineError> {
>>>>>>> 012dfba4
        match self {
            Fetchers::Remote(q) => q.get_checkpoint_txs(id).await,
            Fetchers::NodeStateDump(q) => q.get_checkpoint_txs(id).await,
        }
    }

    async fn get_transaction(
        &self,
        tx_digest: &TransactionDigest,
<<<<<<< HEAD
    ) -> Result<SuiTransactionBlockResponse, LocalExecError> {
=======
    ) -> Result<SuiTransactionBlockResponse, ReplayEngineError> {
>>>>>>> 012dfba4
        match self {
            Fetchers::Remote(q) => q.get_transaction(tx_digest).await,
            Fetchers::NodeStateDump(q) => q.get_transaction(tx_digest).await,
        }
    }

    async fn get_loaded_child_objects(
        &self,
        tx_digest: &TransactionDigest,
<<<<<<< HEAD
    ) -> Result<Vec<(ObjectID, SequenceNumber)>, LocalExecError> {
=======
    ) -> Result<Vec<(ObjectID, SequenceNumber)>, ReplayEngineError> {
>>>>>>> 012dfba4
        match self {
            Fetchers::Remote(q) => q.get_loaded_child_objects(tx_digest).await,
            Fetchers::NodeStateDump(q) => q.get_loaded_child_objects(tx_digest).await,
        }
    }

<<<<<<< HEAD
    async fn get_latest_checkpoint_sequence_number(&self) -> Result<u64, LocalExecError> {
=======
    async fn get_latest_checkpoint_sequence_number(&self) -> Result<u64, ReplayEngineError> {
>>>>>>> 012dfba4
        match self {
            Fetchers::Remote(q) => q.get_latest_checkpoint_sequence_number().await,
            Fetchers::NodeStateDump(q) => q.get_latest_checkpoint_sequence_number().await,
        }
    }

<<<<<<< HEAD
    async fn fetch_random_tx(
        &self,
        checkpoint_id_start: Option<u64>,
        checkpoint_id_end: Option<u64>,
    ) -> Result<TransactionDigest, LocalExecError> {
        match self {
            Fetchers::Remote(q) => {
                q.fetch_random_tx(checkpoint_id_start, checkpoint_id_end)
                    .await
            }
            Fetchers::NodeStateDump(q) => {
                q.fetch_random_tx(checkpoint_id_start, checkpoint_id_end)
=======
    async fn fetch_random_transaction(
        &self,
        checkpoint_id_start: Option<u64>,
        checkpoint_id_end: Option<u64>,
    ) -> Result<TransactionDigest, ReplayEngineError> {
        match self {
            Fetchers::Remote(q) => {
                q.fetch_random_transaction(checkpoint_id_start, checkpoint_id_end)
                    .await
            }
            Fetchers::NodeStateDump(q) => {
                q.fetch_random_transaction(checkpoint_id_start, checkpoint_id_end)
>>>>>>> 012dfba4
                    .await
            }
        }
    }

    async fn get_epoch_start_timestamp_and_rgp(
        &self,
        epoch_id: u64,
<<<<<<< HEAD
        is_testnet: bool,
    ) -> Result<(u64, u64), LocalExecError> {
        match self {
            Fetchers::Remote(q) => {
                q.get_epoch_start_timestamp_and_rgp(epoch_id, is_testnet)
                    .await
            }
            Fetchers::NodeStateDump(q) => {
                q.get_epoch_start_timestamp_and_rgp(epoch_id, is_testnet)
                    .await
            }
=======
    ) -> Result<(u64, u64), ReplayEngineError> {
        match self {
            Fetchers::Remote(q) => q.get_epoch_start_timestamp_and_rgp(epoch_id).await,
            Fetchers::NodeStateDump(q) => q.get_epoch_start_timestamp_and_rgp(epoch_id).await,
>>>>>>> 012dfba4
        }
    }

    async fn get_epoch_change_events(
        &self,
        reverse: bool,
<<<<<<< HEAD
    ) -> Result<Vec<SuiEvent>, LocalExecError> {
=======
    ) -> Result<Vec<SuiEvent>, ReplayEngineError> {
>>>>>>> 012dfba4
        match self {
            Fetchers::Remote(q) => q.get_epoch_change_events(reverse).await,
            Fetchers::NodeStateDump(q) => q.get_epoch_change_events(reverse).await,
        }
    }
}

<<<<<<< HEAD
#[derive(Clone)]
=======
const VERSIONED_OBJECT_CACHE_CAPACITY: Option<NonZeroUsize> = NonZeroUsize::new(1_000);
const LATEST_OBJECT_CACHE_CAPACITY: Option<NonZeroUsize> = NonZeroUsize::new(1_000);
const EPOCH_INFO_CACHE_CAPACITY: Option<NonZeroUsize> = NonZeroUsize::new(10_000);

>>>>>>> 012dfba4
pub struct RemoteFetcher {
    /// This is used to download items not in store
    pub rpc_client: SuiClient,
    /// Cache versioned objects
    pub versioned_object_cache: RwLock<LruCache<(ObjectID, VersionNumber), Object>>,
    /// Cache non-versioned objects
    pub latest_object_cache: RwLock<LruCache<ObjectID, Object>>,
    /// Cache epoch info
    pub epoch_info_cache: RwLock<LruCache<u64, (u64, u64)>>,
}

impl Clone for RemoteFetcher {
    fn clone(&self) -> Self {
        let mut latest =
            LruCache::new(LATEST_OBJECT_CACHE_CAPACITY.expect("Cache size must be non zero"));
        self.latest_object_cache.read().iter().for_each(|(k, v)| {
            latest.put(*k, v.clone());
        });

        let mut versioned =
            LruCache::new(VERSIONED_OBJECT_CACHE_CAPACITY.expect("Cache size must be non zero"));
        self.versioned_object_cache
            .read()
            .iter()
            .for_each(|(k, v)| {
                versioned.put(*k, v.clone());
            });

        let mut ep = LruCache::new(EPOCH_INFO_CACHE_CAPACITY.expect("Cache size must be non zero"));
        self.epoch_info_cache.read().iter().for_each(|(k, v)| {
            ep.put(*k, *v);
        });

        Self {
            rpc_client: self.rpc_client.clone(),
            versioned_object_cache: RwLock::new(versioned),
            latest_object_cache: RwLock::new(latest),
            epoch_info_cache: RwLock::new(ep),
        }
    }
}

impl RemoteFetcher {
    pub fn new(rpc_client: SuiClient) -> Self {
        Self {
            rpc_client,
            versioned_object_cache: RwLock::new(LruCache::new(
                VERSIONED_OBJECT_CACHE_CAPACITY.expect("Cache size must be non zero"),
            )),
            latest_object_cache: RwLock::new(LruCache::new(
                LATEST_OBJECT_CACHE_CAPACITY.expect("Cache size must be non zero"),
            )),
            epoch_info_cache: RwLock::new(LruCache::new(
                EPOCH_INFO_CACHE_CAPACITY.expect("Cache size must be non zero"),
            )),
        }
    }

    pub fn check_versioned_cache(
        &self,
        objects: &[(ObjectID, VersionNumber)],
    ) -> (Vec<Object>, Vec<(ObjectID, VersionNumber)>) {
        let mut to_fetch = Vec::new();
        let mut cached = Vec::new();
        for (object_id, version) in objects {
            if let Some(obj) = self
                .versioned_object_cache
                .read()
                .peek(&(*object_id, *version))
            {
                cached.push(obj.clone());
            } else {
                to_fetch.push((*object_id, *version));
            }
        }

        (cached, to_fetch)
    }

    pub fn check_latest_cache(&self, objects: &[ObjectID]) -> (Vec<Object>, Vec<ObjectID>) {
        let mut to_fetch = Vec::new();
        let mut cached = Vec::new();
        for object_id in objects {
            if let Some(obj) = self.latest_object_cache.read().peek(object_id) {
                cached.push(obj.clone());
            } else {
                to_fetch.push(*object_id);
            }
        }

        (cached, to_fetch)
    }
}

#[async_trait]
impl DataFetcher for RemoteFetcher {
    #![allow(implied_bounds_entailment)]
    async fn multi_get_versioned(
        &self,
        objects: &[(ObjectID, VersionNumber)],
    ) -> Result<Vec<Object>, ReplayEngineError> {
        // First check which we have in cache
        let (cached, to_fetch) = self.check_versioned_cache(objects);

        let options = SuiObjectDataOptions::bcs_lossless();

        let objs: Vec<_> = to_fetch
            .iter()
            .map(|(object_id, version)| SuiGetPastObjectRequest {
                object_id: *object_id,
                version: *version,
            })
            .collect();

        let objectsx = objs.chunks(*QUERY_MAX_RESULT_LIMIT).map(|q| {
            self.rpc_client
                .read_api()
                .try_multi_get_parsed_past_object(q.to_vec(), options.clone())
        });

        join_all(objectsx)
            .await
            .into_iter()
            .collect::<Result<Vec<Vec<_>>, _>>()
            .map_err(ReplayEngineError::from)?
            .iter()
            .flatten()
            .map(|q| convert_past_obj_response(q.clone()))
            .collect::<Result<Vec<_>, _>>()
            .map(|mut x| {
                // Add the cached objects to the result
                x.extend(cached);
                // Backfill the cache
                for obj in &x {
                    let r = obj.compute_object_reference();
                    self.versioned_object_cache
                        .write()
                        .put((r.0, r.1), obj.clone());
                }
                x
            })
    }

    async fn multi_get_latest(
        &self,
        objects: &[ObjectID],
    ) -> Result<Vec<Object>, ReplayEngineError> {
        // First check which we have in cache
        let (cached, to_fetch) = self.check_latest_cache(objects);

        let options = SuiObjectDataOptions::bcs_lossless();

        let objectsx = to_fetch.chunks(*QUERY_MAX_RESULT_LIMIT).map(|q| {
            self.rpc_client
                .read_api()
                .multi_get_object_with_options(q.to_vec(), options.clone())
        });

        join_all(objectsx)
            .await
            .into_iter()
            .collect::<Result<Vec<Vec<_>>, _>>()
            .map_err(ReplayEngineError::from)?
            .iter()
            .flatten()
            .map(obj_from_sui_obj_response)
            .collect::<Result<Vec<_>, _>>()
            .map(|mut x| {
                // Add the cached objects to the result
                x.extend(cached);
                // Backfill the cache
                for obj in &x {
                    self.latest_object_cache.write().put(obj.id(), obj.clone());
                }
                x
            })
    }

    async fn get_checkpoint_txs(
        &self,
        id: u64,
    ) -> Result<Vec<TransactionDigest>, ReplayEngineError> {
        Ok(self
            .rpc_client
            .read_api()
            .get_checkpoint(id.into())
            .await
            .map_err(|q| ReplayEngineError::SuiRpcError { err: q.to_string() })?
            .transactions)
    }

    async fn get_transaction(
        &self,
        tx_digest: &TransactionDigest,
    ) -> Result<SuiTransactionBlockResponse, ReplayEngineError> {
        let tx_fetch_opts = SuiTransactionBlockResponseOptions::full_content();

        self.rpc_client
            .read_api()
            .get_transaction_with_options(*tx_digest, tx_fetch_opts)
            .await
            .map_err(ReplayEngineError::from)
    }

    async fn get_loaded_child_objects(
        &self,
        tx_digest: &TransactionDigest,
    ) -> Result<Vec<(ObjectID, SequenceNumber)>, ReplayEngineError> {
        let loaded_child_objs = match self
            .rpc_client
            .read_api()
            .get_loaded_child_objects(*tx_digest)
            .await
        {
            Ok(objs) => objs,
            Err(e) => {
                error!("Error getting dynamic fields loaded objects: {}. This RPC server might not support this feature yet", e);
                return Err(ReplayEngineError::UnableToGetDynamicFieldLoadedObjects {
                    rpc_err: e.to_string(),
                });
            }
        };

        // Fetch the refs
        Ok(loaded_child_objs
            .loaded_child_objects
            .iter()
            .map(|obj| (obj.object_id(), obj.sequence_number()))
            .collect::<Vec<_>>())
    }

<<<<<<< HEAD
    async fn get_latest_checkpoint_sequence_number(&self) -> Result<u64, LocalExecError> {
=======
    async fn get_latest_checkpoint_sequence_number(&self) -> Result<u64, ReplayEngineError> {
>>>>>>> 012dfba4
        self.rpc_client
            .read_api()
            .get_latest_checkpoint_sequence_number()
            .await
<<<<<<< HEAD
            .map_err(LocalExecError::from)
    }

    async fn fetch_random_tx(
        &self,
        // TODO: add more params
        checkpoint_id_start: Option<u64>,
        checkpoint_id_end: Option<u64>,
    ) -> Result<TransactionDigest, LocalExecError> {
        let checkpoint_id_end =
            checkpoint_id_end.unwrap_or(self.get_latest_checkpoint_sequence_number().await?);
        let checkpoint_id_start = checkpoint_id_start.unwrap_or(1);
=======
            .map_err(ReplayEngineError::from)
    }

    async fn fetch_random_transaction(
        &self,
        // TODO: add more params
        checkpoint_id_start_inclusive: Option<u64>,
        checkpoint_id_end_inclusive: Option<u64>,
    ) -> Result<TransactionDigest, ReplayEngineError> {
        let checkpoint_id_end = checkpoint_id_end_inclusive
            .unwrap_or(self.get_latest_checkpoint_sequence_number().await?);
        let checkpoint_id_start = checkpoint_id_start_inclusive.unwrap_or(1);
>>>>>>> 012dfba4
        let checkpoint_id = rand::thread_rng().gen_range(checkpoint_id_start..=checkpoint_id_end);

        let txs = self.get_checkpoint_txs(checkpoint_id).await?;
        let tx_idx = rand::thread_rng().gen_range(0..txs.len());

        Ok(txs[tx_idx])
    }

<<<<<<< HEAD
    /// Very testnet specific
    /// This function is testnet specific and will be extended for mainnet later
    async fn get_epoch_start_timestamp_and_rgp(
        &self,
        epoch_id: u64,
        is_testnet: bool,
    ) -> Result<(u64, u64), LocalExecError> {
        // Hack for testnet: for epoch in range [3, 742), we have no data, but no user TX was executed, so return dummy
        if (is_testnet) && (2 < epoch_id) && (epoch_id < 742) {
            return Ok((0, 1));
=======
    async fn get_epoch_start_timestamp_and_rgp(
        &self,
        epoch_id: u64,
    ) -> Result<(u64, u64), ReplayEngineError> {
        // Check epoch info cache
        if let Some((ts, rgp)) = self.epoch_info_cache.read().peek(&epoch_id) {
            return Ok((*ts, *rgp));
>>>>>>> 012dfba4
        }

        let event = self
            .get_epoch_change_events(true)
            .await?
            .into_iter()
            .find(|ev| match extract_epoch_and_version(ev.clone()) {
                Ok((epoch, _)) => epoch == epoch_id,
                Err(_) => false,
            })
<<<<<<< HEAD
            .ok_or(LocalExecError::EventNotFound { epoch: epoch_id })?;
=======
            .ok_or(ReplayEngineError::EventNotFound { epoch: epoch_id })?;
>>>>>>> 012dfba4

        let reference_gas_price = if let serde_json::Value::Object(w) = event.parsed_json {
            u64::from_str(&w["reference_gas_price"].to_string().replace('\"', "")).unwrap()
        } else {
<<<<<<< HEAD
            return Err(LocalExecError::UnexpectedEventFormat {
=======
            return Err(ReplayEngineError::UnexpectedEventFormat {
>>>>>>> 012dfba4
                event: event.clone(),
            });
        };

        let epoch_change_tx = event.id.tx_digest;

        // Fetch full transaction content
        let tx_info = self.get_transaction(&epoch_change_tx).await?;

        let orig_tx: SenderSignedData = bcs::from_bytes(&tx_info.raw_transaction).unwrap();
        let tx_kind_orig = orig_tx.transaction_data().kind();

        if let TransactionKind::ChangeEpoch(change) = tx_kind_orig {
<<<<<<< HEAD
            return Ok((change.epoch_start_timestamp_ms, reference_gas_price));
        }
        Err(LocalExecError::InvalidEpochChangeTx { epoch: epoch_id })
=======
            // Backfill cache
            self.epoch_info_cache.write().put(
                epoch_id,
                (change.epoch_start_timestamp_ms, reference_gas_price),
            );

            return Ok((change.epoch_start_timestamp_ms, reference_gas_price));
        }
        Err(ReplayEngineError::InvalidEpochChangeTx { epoch: epoch_id })
>>>>>>> 012dfba4
    }

    async fn get_epoch_change_events(
        &self,
        reverse: bool,
<<<<<<< HEAD
    ) -> Result<Vec<SuiEvent>, LocalExecError> {
=======
    ) -> Result<Vec<SuiEvent>, ReplayEngineError> {
>>>>>>> 012dfba4
        let struct_tag_str = EPOCH_CHANGE_STRUCT_TAG.to_string();
        let struct_tag = parse_struct_tag(&struct_tag_str)?;

        // TODO: Should probably limit/page this but okay for now?
        Ok(self
            .rpc_client
            .event_api()
            .query_events(EventFilter::MoveEventType(struct_tag), None, None, reverse)
            .await
<<<<<<< HEAD
            .map_err(|e| LocalExecError::UnableToQuerySystemEvents {
=======
            .map_err(|e| ReplayEngineError::UnableToQuerySystemEvents {
>>>>>>> 012dfba4
                rpc_err: e.to_string(),
            })?
            .data
            .into_iter()
            .collect())
    }
}

fn convert_past_obj_response(resp: SuiPastObjectResponse) -> Result<Object, ReplayEngineError> {
    match resp {
        SuiPastObjectResponse::VersionFound(o) => obj_from_sui_obj_data(&o),
        SuiPastObjectResponse::ObjectDeleted(r) => Err(ReplayEngineError::ObjectDeleted {
            id: r.object_id,
            version: r.version,
            digest: r.digest,
        }),
        SuiPastObjectResponse::ObjectNotExists(id) => Err(ReplayEngineError::ObjectNotExist { id }),
        SuiPastObjectResponse::VersionNotFound(id, version) => {
            Err(ReplayEngineError::ObjectVersionNotFound { id, version })
        }
        SuiPastObjectResponse::VersionTooHigh {
            object_id,
            asked_version,
            latest_version,
        } => Err(ReplayEngineError::ObjectVersionTooHigh {
            id: object_id,
            asked_version,
            latest_version,
        }),
    }
}

fn obj_from_sui_obj_response(o: &SuiObjectResponse) -> Result<Object, ReplayEngineError> {
    let o = o.object().map_err(ReplayEngineError::from)?.clone();
    obj_from_sui_obj_data(&o)
}

fn obj_from_sui_obj_data(o: &SuiObjectData) -> Result<Object, ReplayEngineError> {
    match TryInto::<Object>::try_into(o.clone()) {
        Ok(obj) => Ok(obj),
        Err(e) => Err(e.into()),
    }
}

<<<<<<< HEAD
pub fn extract_epoch_and_version(ev: SuiEvent) -> Result<(u64, u64), LocalExecError> {
=======
pub fn extract_epoch_and_version(ev: SuiEvent) -> Result<(u64, u64), ReplayEngineError> {
>>>>>>> 012dfba4
    if let serde_json::Value::Object(w) = ev.parsed_json {
        let epoch = u64::from_str(&w["epoch"].to_string().replace('\"', "")).unwrap();
        let version = u64::from_str(&w["protocol_version"].to_string().replace('\"', "")).unwrap();
        return Ok((epoch, version));
    }

<<<<<<< HEAD
    Err(LocalExecError::UnexpectedEventFormat { event: ev })
=======
    Err(ReplayEngineError::UnexpectedEventFormat { event: ev })
>>>>>>> 012dfba4
}

#[derive(Debug, Clone)]
pub struct NodeStateDumpFetcher {
    pub node_state_dump: NodeStateDump,
    pub object_ref_pool: BTreeMap<(ObjectID, SequenceNumber), Object>,
    pub latest_object_version_pool: BTreeMap<ObjectID, Object>,
}

impl From<NodeStateDump> for NodeStateDumpFetcher {
    fn from(node_state_dump: NodeStateDump) -> Self {
        let mut object_ref_pool = BTreeMap::new();
        let mut latest_object_version_pool: BTreeMap<ObjectID, Object> = BTreeMap::new();

        node_state_dump
            .all_objects()
            .iter()
            .for_each(|current_obj| {
                // Dense storage
                object_ref_pool.insert(
                    (current_obj.id(), current_obj.version()),
                    current_obj.clone(),
                );

                // Only most recent
                if let Some(last_seen_obj) = latest_object_version_pool.get(&current_obj.id()) {
                    if current_obj.version() <= last_seen_obj.version() {
                        return;
                    }
                };
                latest_object_version_pool.insert(current_obj.id(), current_obj.clone());
            });
        Self {
            node_state_dump,
            object_ref_pool,
            latest_object_version_pool,
        }
    }
}

#[async_trait]
impl DataFetcher for NodeStateDumpFetcher {
    async fn multi_get_versioned(
        &self,
        objects: &[(ObjectID, SequenceNumber)],
<<<<<<< HEAD
    ) -> Result<Vec<Object>, LocalExecError> {
=======
    ) -> Result<Vec<Object>, ReplayEngineError> {
>>>>>>> 012dfba4
        let mut resp = vec![];
        objects.iter().try_for_each(|(id, version)| {
            if let Some(obj) = self.object_ref_pool.get(&(*id, *version)) {
                resp.push(obj.clone());
                return Ok(());
            }
<<<<<<< HEAD
            Err(LocalExecError::ObjectVersionNotFound {
=======
            Err(ReplayEngineError::ObjectVersionNotFound {
>>>>>>> 012dfba4
                id: *id,
                version: *version,
            })
        })?;
        Ok(resp)
    }

<<<<<<< HEAD
    async fn multi_get_latest(&self, objects: &[ObjectID]) -> Result<Vec<Object>, LocalExecError> {
=======
    async fn multi_get_latest(
        &self,
        objects: &[ObjectID],
    ) -> Result<Vec<Object>, ReplayEngineError> {
>>>>>>> 012dfba4
        let mut resp = vec![];
        objects.iter().try_for_each(|id| {
            if let Some(obj) = self.latest_object_version_pool.get(id) {
                resp.push(obj.clone());
                return Ok(());
            }
<<<<<<< HEAD
            Err(LocalExecError::ObjectNotExist { id: *id })
=======
            Err(ReplayEngineError::ObjectNotExist { id: *id })
>>>>>>> 012dfba4
        })?;
        Ok(resp)
    }

<<<<<<< HEAD
    async fn get_checkpoint_txs(&self, _id: u64) -> Result<Vec<TransactionDigest>, LocalExecError> {
=======
    async fn get_checkpoint_txs(
        &self,
        _id: u64,
    ) -> Result<Vec<TransactionDigest>, ReplayEngineError> {
>>>>>>> 012dfba4
        unimplemented!("get_checkpoint_txs for state dump is not implemented")
    }

    async fn get_transaction(
        &self,
        _tx_digest: &TransactionDigest,
<<<<<<< HEAD
    ) -> Result<SuiTransactionBlockResponse, LocalExecError> {
=======
    ) -> Result<SuiTransactionBlockResponse, ReplayEngineError> {
>>>>>>> 012dfba4
        unimplemented!("get_transaction for state dump is not implemented")
    }

    async fn get_loaded_child_objects(
        &self,
        _tx_digest: &TransactionDigest,
<<<<<<< HEAD
    ) -> Result<Vec<(ObjectID, SequenceNumber)>, LocalExecError> {
=======
    ) -> Result<Vec<(ObjectID, SequenceNumber)>, ReplayEngineError> {
>>>>>>> 012dfba4
        Ok(self
            .node_state_dump
            .loaded_child_objects
            .iter()
            .map(|q| q.compute_object_reference())
            .map(|w| (w.0, w.1))
            .collect())
    }

<<<<<<< HEAD
    async fn get_latest_checkpoint_sequence_number(&self) -> Result<u64, LocalExecError> {
        unimplemented!("get_latest_checkpoint_sequence_number for state dump is not implemented")
    }

    async fn fetch_random_tx(
=======
    async fn get_latest_checkpoint_sequence_number(&self) -> Result<u64, ReplayEngineError> {
        unimplemented!("get_latest_checkpoint_sequence_number for state dump is not implemented")
    }

    async fn fetch_random_transaction(
>>>>>>> 012dfba4
        &self,
        // TODO: add more params
        _checkpoint_id_start: Option<u64>,
        _checkpoint_id_end: Option<u64>,
<<<<<<< HEAD
    ) -> Result<TransactionDigest, LocalExecError> {
=======
    ) -> Result<TransactionDigest, ReplayEngineError> {
>>>>>>> 012dfba4
        unimplemented!("fetch_random_tx for state dump is not implemented")
    }

    async fn get_epoch_start_timestamp_and_rgp(
        &self,
        _epoch_id: u64,
<<<<<<< HEAD
        _is_testnet: bool,
    ) -> Result<(u64, u64), LocalExecError> {
=======
    ) -> Result<(u64, u64), ReplayEngineError> {
>>>>>>> 012dfba4
        Ok((
            self.node_state_dump.epoch_start_timestamp_ms,
            self.node_state_dump.reference_gas_price,
        ))
    }

    async fn get_epoch_change_events(
        &self,
        _reverse: bool,
<<<<<<< HEAD
    ) -> Result<Vec<SuiEvent>, LocalExecError> {
=======
    ) -> Result<Vec<SuiEvent>, ReplayEngineError> {
>>>>>>> 012dfba4
        unimplemented!("get_epoch_change_events for state dump is not implemented")
    }
}<|MERGE_RESOLUTION|>--- conflicted
+++ resolved
@@ -1,15 +1,6 @@
 // Copyright (c) Mysten Labs, Inc.
 // SPDX-License-Identifier: Apache-2.0
 
-<<<<<<< HEAD
-use crate::types::LocalExecError;
-use crate::types::EPOCH_CHANGE_STRUCT_TAG;
-use async_trait::async_trait;
-use futures::future::join_all;
-use move_core_types::parser::parse_struct_tag;
-use rand::Rng;
-use std::collections::BTreeMap;
-=======
 use crate::types::ReplayEngineError;
 use crate::types::EPOCH_CHANGE_STRUCT_TAG;
 use async_trait::async_trait;
@@ -20,7 +11,6 @@
 use rand::Rng;
 use std::collections::BTreeMap;
 use std::num::NonZeroUsize;
->>>>>>> 012dfba4
 use std::str::FromStr;
 use sui_core::authority::NodeStateDump;
 use sui_json_rpc::api::QUERY_MAX_RESULT_LIMIT;
@@ -75,46 +65,26 @@
     async fn get_loaded_child_objects(
         &self,
         tx_digest: &TransactionDigest,
-<<<<<<< HEAD
-    ) -> Result<Vec<(ObjectID, SequenceNumber)>, LocalExecError>;
-
-    async fn get_latest_checkpoint_sequence_number(&self) -> Result<u64, LocalExecError>;
-
-    async fn fetch_random_tx(
-=======
     ) -> Result<Vec<(ObjectID, SequenceNumber)>, ReplayEngineError>;
 
     async fn get_latest_checkpoint_sequence_number(&self) -> Result<u64, ReplayEngineError>;
 
     async fn fetch_random_transaction(
->>>>>>> 012dfba4
         &self,
         // TODO: add more params
         checkpoint_id_start: Option<u64>,
         checkpoint_id_end: Option<u64>,
-<<<<<<< HEAD
-    ) -> Result<TransactionDigest, LocalExecError>;
-=======
     ) -> Result<TransactionDigest, ReplayEngineError>;
->>>>>>> 012dfba4
 
     async fn get_epoch_start_timestamp_and_rgp(
         &self,
         epoch_id: u64,
-<<<<<<< HEAD
-        is_testnet: bool,
-    ) -> Result<(u64, u64), LocalExecError>;
-
-    async fn get_epoch_change_events(&self, reverse: bool)
-        -> Result<Vec<SuiEvent>, LocalExecError>;
-=======
     ) -> Result<(u64, u64), ReplayEngineError>;
 
     async fn get_epoch_change_events(
         &self,
         reverse: bool,
     ) -> Result<Vec<SuiEvent>, ReplayEngineError>;
->>>>>>> 012dfba4
 }
 
 #[derive(Clone)]
@@ -131,8 +101,6 @@
         }
     }
 
-<<<<<<< HEAD
-=======
     pub fn into_remote(self) -> RemoteFetcher {
         match self {
             Fetchers::Remote(q) => q,
@@ -140,7 +108,6 @@
         }
     }
 
->>>>>>> 012dfba4
     pub fn as_node_state_dump(&self) -> &NodeStateDumpFetcher {
         match self {
             Fetchers::Remote(_) => panic!("not a node state dump fetcher"),
@@ -155,39 +122,27 @@
     async fn multi_get_versioned(
         &self,
         objects: &[(ObjectID, SequenceNumber)],
-<<<<<<< HEAD
-    ) -> Result<Vec<Object>, LocalExecError> {
-=======
     ) -> Result<Vec<Object>, ReplayEngineError> {
->>>>>>> 012dfba4
         match self {
             Fetchers::Remote(q) => q.multi_get_versioned(objects).await,
             Fetchers::NodeStateDump(q) => q.multi_get_versioned(objects).await,
         }
     }
 
-<<<<<<< HEAD
-    async fn multi_get_latest(&self, objects: &[ObjectID]) -> Result<Vec<Object>, LocalExecError> {
-=======
     async fn multi_get_latest(
         &self,
         objects: &[ObjectID],
     ) -> Result<Vec<Object>, ReplayEngineError> {
->>>>>>> 012dfba4
         match self {
             Fetchers::Remote(q) => q.multi_get_latest(objects).await,
             Fetchers::NodeStateDump(q) => q.multi_get_latest(objects).await,
         }
     }
 
-<<<<<<< HEAD
-    async fn get_checkpoint_txs(&self, id: u64) -> Result<Vec<TransactionDigest>, LocalExecError> {
-=======
     async fn get_checkpoint_txs(
         &self,
         id: u64,
     ) -> Result<Vec<TransactionDigest>, ReplayEngineError> {
->>>>>>> 012dfba4
         match self {
             Fetchers::Remote(q) => q.get_checkpoint_txs(id).await,
             Fetchers::NodeStateDump(q) => q.get_checkpoint_txs(id).await,
@@ -197,11 +152,7 @@
     async fn get_transaction(
         &self,
         tx_digest: &TransactionDigest,
-<<<<<<< HEAD
-    ) -> Result<SuiTransactionBlockResponse, LocalExecError> {
-=======
     ) -> Result<SuiTransactionBlockResponse, ReplayEngineError> {
->>>>>>> 012dfba4
         match self {
             Fetchers::Remote(q) => q.get_transaction(tx_digest).await,
             Fetchers::NodeStateDump(q) => q.get_transaction(tx_digest).await,
@@ -211,42 +162,20 @@
     async fn get_loaded_child_objects(
         &self,
         tx_digest: &TransactionDigest,
-<<<<<<< HEAD
-    ) -> Result<Vec<(ObjectID, SequenceNumber)>, LocalExecError> {
-=======
     ) -> Result<Vec<(ObjectID, SequenceNumber)>, ReplayEngineError> {
->>>>>>> 012dfba4
         match self {
             Fetchers::Remote(q) => q.get_loaded_child_objects(tx_digest).await,
             Fetchers::NodeStateDump(q) => q.get_loaded_child_objects(tx_digest).await,
         }
     }
 
-<<<<<<< HEAD
-    async fn get_latest_checkpoint_sequence_number(&self) -> Result<u64, LocalExecError> {
-=======
     async fn get_latest_checkpoint_sequence_number(&self) -> Result<u64, ReplayEngineError> {
->>>>>>> 012dfba4
         match self {
             Fetchers::Remote(q) => q.get_latest_checkpoint_sequence_number().await,
             Fetchers::NodeStateDump(q) => q.get_latest_checkpoint_sequence_number().await,
         }
     }
 
-<<<<<<< HEAD
-    async fn fetch_random_tx(
-        &self,
-        checkpoint_id_start: Option<u64>,
-        checkpoint_id_end: Option<u64>,
-    ) -> Result<TransactionDigest, LocalExecError> {
-        match self {
-            Fetchers::Remote(q) => {
-                q.fetch_random_tx(checkpoint_id_start, checkpoint_id_end)
-                    .await
-            }
-            Fetchers::NodeStateDump(q) => {
-                q.fetch_random_tx(checkpoint_id_start, checkpoint_id_end)
-=======
     async fn fetch_random_transaction(
         &self,
         checkpoint_id_start: Option<u64>,
@@ -259,7 +188,6 @@
             }
             Fetchers::NodeStateDump(q) => {
                 q.fetch_random_transaction(checkpoint_id_start, checkpoint_id_end)
->>>>>>> 012dfba4
                     .await
             }
         }
@@ -268,35 +196,17 @@
     async fn get_epoch_start_timestamp_and_rgp(
         &self,
         epoch_id: u64,
-<<<<<<< HEAD
-        is_testnet: bool,
-    ) -> Result<(u64, u64), LocalExecError> {
-        match self {
-            Fetchers::Remote(q) => {
-                q.get_epoch_start_timestamp_and_rgp(epoch_id, is_testnet)
-                    .await
-            }
-            Fetchers::NodeStateDump(q) => {
-                q.get_epoch_start_timestamp_and_rgp(epoch_id, is_testnet)
-                    .await
-            }
-=======
     ) -> Result<(u64, u64), ReplayEngineError> {
         match self {
             Fetchers::Remote(q) => q.get_epoch_start_timestamp_and_rgp(epoch_id).await,
             Fetchers::NodeStateDump(q) => q.get_epoch_start_timestamp_and_rgp(epoch_id).await,
->>>>>>> 012dfba4
         }
     }
 
     async fn get_epoch_change_events(
         &self,
         reverse: bool,
-<<<<<<< HEAD
-    ) -> Result<Vec<SuiEvent>, LocalExecError> {
-=======
     ) -> Result<Vec<SuiEvent>, ReplayEngineError> {
->>>>>>> 012dfba4
         match self {
             Fetchers::Remote(q) => q.get_epoch_change_events(reverse).await,
             Fetchers::NodeStateDump(q) => q.get_epoch_change_events(reverse).await,
@@ -304,14 +214,10 @@
     }
 }
 
-<<<<<<< HEAD
-#[derive(Clone)]
-=======
 const VERSIONED_OBJECT_CACHE_CAPACITY: Option<NonZeroUsize> = NonZeroUsize::new(1_000);
 const LATEST_OBJECT_CACHE_CAPACITY: Option<NonZeroUsize> = NonZeroUsize::new(1_000);
 const EPOCH_INFO_CACHE_CAPACITY: Option<NonZeroUsize> = NonZeroUsize::new(10_000);
 
->>>>>>> 012dfba4
 pub struct RemoteFetcher {
     /// This is used to download items not in store
     pub rpc_client: SuiClient,
@@ -543,29 +449,11 @@
             .collect::<Vec<_>>())
     }
 
-<<<<<<< HEAD
-    async fn get_latest_checkpoint_sequence_number(&self) -> Result<u64, LocalExecError> {
-=======
     async fn get_latest_checkpoint_sequence_number(&self) -> Result<u64, ReplayEngineError> {
->>>>>>> 012dfba4
         self.rpc_client
             .read_api()
             .get_latest_checkpoint_sequence_number()
             .await
-<<<<<<< HEAD
-            .map_err(LocalExecError::from)
-    }
-
-    async fn fetch_random_tx(
-        &self,
-        // TODO: add more params
-        checkpoint_id_start: Option<u64>,
-        checkpoint_id_end: Option<u64>,
-    ) -> Result<TransactionDigest, LocalExecError> {
-        let checkpoint_id_end =
-            checkpoint_id_end.unwrap_or(self.get_latest_checkpoint_sequence_number().await?);
-        let checkpoint_id_start = checkpoint_id_start.unwrap_or(1);
-=======
             .map_err(ReplayEngineError::from)
     }
 
@@ -578,7 +466,6 @@
         let checkpoint_id_end = checkpoint_id_end_inclusive
             .unwrap_or(self.get_latest_checkpoint_sequence_number().await?);
         let checkpoint_id_start = checkpoint_id_start_inclusive.unwrap_or(1);
->>>>>>> 012dfba4
         let checkpoint_id = rand::thread_rng().gen_range(checkpoint_id_start..=checkpoint_id_end);
 
         let txs = self.get_checkpoint_txs(checkpoint_id).await?;
@@ -587,18 +474,6 @@
         Ok(txs[tx_idx])
     }
 
-<<<<<<< HEAD
-    /// Very testnet specific
-    /// This function is testnet specific and will be extended for mainnet later
-    async fn get_epoch_start_timestamp_and_rgp(
-        &self,
-        epoch_id: u64,
-        is_testnet: bool,
-    ) -> Result<(u64, u64), LocalExecError> {
-        // Hack for testnet: for epoch in range [3, 742), we have no data, but no user TX was executed, so return dummy
-        if (is_testnet) && (2 < epoch_id) && (epoch_id < 742) {
-            return Ok((0, 1));
-=======
     async fn get_epoch_start_timestamp_and_rgp(
         &self,
         epoch_id: u64,
@@ -606,7 +481,6 @@
         // Check epoch info cache
         if let Some((ts, rgp)) = self.epoch_info_cache.read().peek(&epoch_id) {
             return Ok((*ts, *rgp));
->>>>>>> 012dfba4
         }
 
         let event = self
@@ -617,20 +491,12 @@
                 Ok((epoch, _)) => epoch == epoch_id,
                 Err(_) => false,
             })
-<<<<<<< HEAD
-            .ok_or(LocalExecError::EventNotFound { epoch: epoch_id })?;
-=======
             .ok_or(ReplayEngineError::EventNotFound { epoch: epoch_id })?;
->>>>>>> 012dfba4
 
         let reference_gas_price = if let serde_json::Value::Object(w) = event.parsed_json {
             u64::from_str(&w["reference_gas_price"].to_string().replace('\"', "")).unwrap()
         } else {
-<<<<<<< HEAD
-            return Err(LocalExecError::UnexpectedEventFormat {
-=======
             return Err(ReplayEngineError::UnexpectedEventFormat {
->>>>>>> 012dfba4
                 event: event.clone(),
             });
         };
@@ -644,11 +510,6 @@
         let tx_kind_orig = orig_tx.transaction_data().kind();
 
         if let TransactionKind::ChangeEpoch(change) = tx_kind_orig {
-<<<<<<< HEAD
-            return Ok((change.epoch_start_timestamp_ms, reference_gas_price));
-        }
-        Err(LocalExecError::InvalidEpochChangeTx { epoch: epoch_id })
-=======
             // Backfill cache
             self.epoch_info_cache.write().put(
                 epoch_id,
@@ -658,17 +519,12 @@
             return Ok((change.epoch_start_timestamp_ms, reference_gas_price));
         }
         Err(ReplayEngineError::InvalidEpochChangeTx { epoch: epoch_id })
->>>>>>> 012dfba4
     }
 
     async fn get_epoch_change_events(
         &self,
         reverse: bool,
-<<<<<<< HEAD
-    ) -> Result<Vec<SuiEvent>, LocalExecError> {
-=======
     ) -> Result<Vec<SuiEvent>, ReplayEngineError> {
->>>>>>> 012dfba4
         let struct_tag_str = EPOCH_CHANGE_STRUCT_TAG.to_string();
         let struct_tag = parse_struct_tag(&struct_tag_str)?;
 
@@ -678,11 +534,7 @@
             .event_api()
             .query_events(EventFilter::MoveEventType(struct_tag), None, None, reverse)
             .await
-<<<<<<< HEAD
-            .map_err(|e| LocalExecError::UnableToQuerySystemEvents {
-=======
             .map_err(|e| ReplayEngineError::UnableToQuerySystemEvents {
->>>>>>> 012dfba4
                 rpc_err: e.to_string(),
             })?
             .data
@@ -727,22 +579,14 @@
     }
 }
 
-<<<<<<< HEAD
-pub fn extract_epoch_and_version(ev: SuiEvent) -> Result<(u64, u64), LocalExecError> {
-=======
 pub fn extract_epoch_and_version(ev: SuiEvent) -> Result<(u64, u64), ReplayEngineError> {
->>>>>>> 012dfba4
     if let serde_json::Value::Object(w) = ev.parsed_json {
         let epoch = u64::from_str(&w["epoch"].to_string().replace('\"', "")).unwrap();
         let version = u64::from_str(&w["protocol_version"].to_string().replace('\"', "")).unwrap();
         return Ok((epoch, version));
     }
 
-<<<<<<< HEAD
-    Err(LocalExecError::UnexpectedEventFormat { event: ev })
-=======
     Err(ReplayEngineError::UnexpectedEventFormat { event: ev })
->>>>>>> 012dfba4
 }
 
 #[derive(Debug, Clone)]
@@ -788,22 +632,14 @@
     async fn multi_get_versioned(
         &self,
         objects: &[(ObjectID, SequenceNumber)],
-<<<<<<< HEAD
-    ) -> Result<Vec<Object>, LocalExecError> {
-=======
     ) -> Result<Vec<Object>, ReplayEngineError> {
->>>>>>> 012dfba4
         let mut resp = vec![];
         objects.iter().try_for_each(|(id, version)| {
             if let Some(obj) = self.object_ref_pool.get(&(*id, *version)) {
                 resp.push(obj.clone());
                 return Ok(());
             }
-<<<<<<< HEAD
-            Err(LocalExecError::ObjectVersionNotFound {
-=======
             Err(ReplayEngineError::ObjectVersionNotFound {
->>>>>>> 012dfba4
                 id: *id,
                 version: *version,
             })
@@ -811,59 +647,39 @@
         Ok(resp)
     }
 
-<<<<<<< HEAD
-    async fn multi_get_latest(&self, objects: &[ObjectID]) -> Result<Vec<Object>, LocalExecError> {
-=======
     async fn multi_get_latest(
         &self,
         objects: &[ObjectID],
     ) -> Result<Vec<Object>, ReplayEngineError> {
->>>>>>> 012dfba4
         let mut resp = vec![];
         objects.iter().try_for_each(|id| {
             if let Some(obj) = self.latest_object_version_pool.get(id) {
                 resp.push(obj.clone());
                 return Ok(());
             }
-<<<<<<< HEAD
-            Err(LocalExecError::ObjectNotExist { id: *id })
-=======
             Err(ReplayEngineError::ObjectNotExist { id: *id })
->>>>>>> 012dfba4
         })?;
         Ok(resp)
     }
 
-<<<<<<< HEAD
-    async fn get_checkpoint_txs(&self, _id: u64) -> Result<Vec<TransactionDigest>, LocalExecError> {
-=======
     async fn get_checkpoint_txs(
         &self,
         _id: u64,
     ) -> Result<Vec<TransactionDigest>, ReplayEngineError> {
->>>>>>> 012dfba4
         unimplemented!("get_checkpoint_txs for state dump is not implemented")
     }
 
     async fn get_transaction(
         &self,
         _tx_digest: &TransactionDigest,
-<<<<<<< HEAD
-    ) -> Result<SuiTransactionBlockResponse, LocalExecError> {
-=======
     ) -> Result<SuiTransactionBlockResponse, ReplayEngineError> {
->>>>>>> 012dfba4
         unimplemented!("get_transaction for state dump is not implemented")
     }
 
     async fn get_loaded_child_objects(
         &self,
         _tx_digest: &TransactionDigest,
-<<<<<<< HEAD
-    ) -> Result<Vec<(ObjectID, SequenceNumber)>, LocalExecError> {
-=======
     ) -> Result<Vec<(ObjectID, SequenceNumber)>, ReplayEngineError> {
->>>>>>> 012dfba4
         Ok(self
             .node_state_dump
             .loaded_child_objects
@@ -873,40 +689,23 @@
             .collect())
     }
 
-<<<<<<< HEAD
-    async fn get_latest_checkpoint_sequence_number(&self) -> Result<u64, LocalExecError> {
-        unimplemented!("get_latest_checkpoint_sequence_number for state dump is not implemented")
-    }
-
-    async fn fetch_random_tx(
-=======
     async fn get_latest_checkpoint_sequence_number(&self) -> Result<u64, ReplayEngineError> {
         unimplemented!("get_latest_checkpoint_sequence_number for state dump is not implemented")
     }
 
     async fn fetch_random_transaction(
->>>>>>> 012dfba4
         &self,
         // TODO: add more params
         _checkpoint_id_start: Option<u64>,
         _checkpoint_id_end: Option<u64>,
-<<<<<<< HEAD
-    ) -> Result<TransactionDigest, LocalExecError> {
-=======
     ) -> Result<TransactionDigest, ReplayEngineError> {
->>>>>>> 012dfba4
         unimplemented!("fetch_random_tx for state dump is not implemented")
     }
 
     async fn get_epoch_start_timestamp_and_rgp(
         &self,
         _epoch_id: u64,
-<<<<<<< HEAD
-        _is_testnet: bool,
-    ) -> Result<(u64, u64), LocalExecError> {
-=======
     ) -> Result<(u64, u64), ReplayEngineError> {
->>>>>>> 012dfba4
         Ok((
             self.node_state_dump.epoch_start_timestamp_ms,
             self.node_state_dump.reference_gas_price,
@@ -916,11 +715,7 @@
     async fn get_epoch_change_events(
         &self,
         _reverse: bool,
-<<<<<<< HEAD
-    ) -> Result<Vec<SuiEvent>, LocalExecError> {
-=======
     ) -> Result<Vec<SuiEvent>, ReplayEngineError> {
->>>>>>> 012dfba4
         unimplemented!("get_epoch_change_events for state dump is not implemented")
     }
 }